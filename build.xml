<?xml version="1.0" encoding="UTF-8"?>
<!--
Copyright 2012, Oracle and/or its affiliates. All rights reserved.

DO NOT ALTER OR REMOVE COPYRIGHT NOTICES OR THIS FILE HEADER.

This code is free software; you can redistribute it and/or modify it
under the terms of the GNU General Public License version 2 only, as
published by the Free Software Foundation.  Oracle designates this
particular file as subject to the "Classpath" exception as provided
by Oracle in the LICENSE file that accompanied this code.

This code is distributed in the hope that it will be useful, but WITHOUT
ANY WARRANTY; without even the implied warranty of MERCHANTABILITY or
FITNESS FOR A PARTICULAR PURPOSE.  See the GNU General Public License
version 2 for more details (a copy is included in the LICENSE file that
accompanied this code).

You should have received a copy of the GNU General Public License version
2 along with this work; if not, write to the Free Software Foundation,
Inc., 51 Franklin St, Fifth Floor, Boston, MA 02110-1301 USA.

Please contact Oracle, 500 Oracle Parkway, Redwood Shores, CA 94065 USA
or visit www.oracle.com if you need additional information or have any
questions.
-->

<project name="appbundler" default="package">
    <property environment="env"/>

    <property file="build.properties"/>

    <property name="folder.src" value="src"/>
    <property name="folder.native" value="native"/>
    <property name="folder.bin" value="bin"/>
    <property name="folder.classes" value="${folder.bin}/classes"/>
    <property name="folder.res" value="res"/>

    <!-- Compile target -->
    <target name="compile">
        <mkdir dir="${ant.project.name}/${folder.classes}"/>
        <javac destDir="${ant.project.name}/${folder.classes}"
            includejavaruntime="true"
            includeantruntime="true"
            deprecation="true"
            debug="true"
            encoding="UTF-8"
            failonerror="true">
            <src>
                <dirset dir="${ant.project.name}">
                    <include name="${folder.src}"/>
                </dirset>
            </src>
            <compilerarg line="-Xlint:all"/>
            <classpath>
                <dirset dir="${basedir}" includes="**/${folder.classes}"/>
                <fileset dir="${ant.project.name}" includes="lib/**/*.jar"/>
            </classpath>
        </javac>
        <copy todir="${ant.project.name}/${folder.classes}" includeEmptyDirs="false">
            <fileset dir="${ant.project.name}/${folder.src}">
                <exclude name="**/*.java"/>
                <exclude name="**/package.html"/>
            </fileset>
        </copy>

        <exec executable="/usr/libexec/java_home" outputproperty="libexec_javahome" />
        <condition property="javahome" value="${env.JAVA_HOME}" else="${libexec_javahome}">
            <isset property="env.JAVA_HOME"/>
        </condition>

        <exec executable="xcrun" outputproperty="osx.sdk.dir">
            <arg value="--show-sdk-path" />
        </exec>

        <exec executable="${cc}" failonerror="true">
            <arg line="${arch64} ${arch32}"/>
            <arg value="-I"/>
            <arg value="${javahome}/include"/>
            <arg value="-I"/>
            <arg value="${javahome}/include/darwin"/>
            <arg value="-o"/>
            <arg value="${ant.project.name}/${folder.classes}/com/oracle/appbundler/JavaAppLauncher"/>
            <arg value='-DLIBJLI_DYLIB="${javahome}/jre/lib/jli/libjli.dylib"'/>
            <arg value="-framework"/>
            <arg value="Cocoa"/>
            <arg value="-F"/>
            <arg value="${javahome}/../.."/>
            <arg value="-isysroot"/>
<<<<<<< HEAD
            <arg value="/Applications/Xcode.app/Contents/Developer/Platforms/MacOSX.platform/Developer/SDKs/MacOSX10.9.sdk"/>
            <arg value="-mmacosx-version-min=10.7"/>
=======
            <arg value="${osx.sdk.dir}"/>
            <arg value="-mmacosx-version-min=10.7"/> 
            <arg value="-fobjc-exceptions"/>
            <arg value="-std=c99"/>
>>>>>>> 9ce3dc77
            <arg value="appbundler/native/main.m"/>
        </exec>
    </target>

    <!-- Clean target -->
    <target name="clean">
        <delete dir="${ant.project.name}/${folder.bin}"/>
        <delete dir="HelloWorld.app"/>
        <delete dir="SwingSet2.app"/>
        <delete dir="SwingSet2Plugin.app"/>
    </target>

    <!-- Package target -->
    <target name="package" depends="compile">
        <zip destfile="${ant.project.name}/${folder.classes}/com/oracle/appbundler/res.zip">
            <fileset dir="${ant.project.name}/${folder.res}"/>
        </zip>

        <jar destfile="${ant.project.name}/${folder.bin}/${ant.project.name}-${version}.jar" index="true">
            <manifest>
                <attribute name="Implementation-Vendor-Id" value="com.oracle"/>
                <attribute name="Implementation-Vendor" value="Oracle"/>
                <attribute name="Implementation-Title" value="App Bundler Ant Task"/>
                <attribute name="Implementation-Version" value="${version}"/>
            </manifest>
            <fileset dir="${ant.project.name}/${folder.classes}"/>
            <fileset dir="${ant.project.name}/${folder.bin}">
                <include name="JavaAppLauncher"/>
                <include name="*.zip"/>
            </fileset>
        </jar>
    </target>

    <!-- Test targets -->
    <target name="test" depends="package">
        <taskdef name="bundleapp" classname="com.oracle.appbundler.AppBundlerTask"
            classpath="${ant.project.name}/${folder.bin}/${ant.project.name}-${version}.jar"/>

        <bundleapp outputdirectory="."
            name="Test"
            displayname="Test"
            identifier="com.oracle.javafx.swing.Test"
            shortversion="1.0"
            applicationCategory="public.app-category.developer-tools"
            mainclassname="com/javafx/main/Main">
            <runtime dir="${env.JAVA_HOME}"/>
            <classpath file="${user.home}/bin/javafx-samples-2.2.0/SwingInterop.jar"/>
            <option value="-Dapple.laf.useScreenMenuBar=true"/>
            <argument value="foo=bar"/>
        </bundleapp>
    </target>

    <target name="test-plugin" depends="package">
        <taskdef name="bundleapp" classname="com.oracle.appbundler.AppBundlerTask"
            classpath="${ant.project.name}/${folder.bin}/${ant.project.name}-${version}.jar"/>

        <bundleapp outputdirectory="."
            name="TestPlugin"
            displayname="Test (Plugin)"
            identifier="com.oracle.javafx.swing.TestPlugin"
            shortversion="1.0"
            applicationCategory="public.app-category.developer-tools"
            mainclassname="com/javafx/main/Main">
            <classpath file="${user.home}/bin/javafx-samples-2.2.0/SwingInterop.jar"/>
            <option value="-Dapple.laf.useScreenMenuBar=true"/>
            <argument value="foo=bar"/>
        </bundleapp>
    </target>

    <!-- Trim whitespace target -->
    <target name="trim-whitespace">
        <fileset id="trimfiles" dir=".">
            <include name="**/*.h"/>
            <include name="**/*.html"/>
            <include name="**/*.java"/>
            <include name="**/*.m"/>
            <include name="**/*.strings"/>
            <include name="**/*.xml"/>
        </fileset>
        <replaceregexp match="[\t]" replace="    " flags="gm" byline="true">
            <fileset refid="trimfiles"/>
        </replaceregexp>
        <replaceregexp match="[\t ]+$" replace="" flags="gm" byline="true">
            <fileset refid="trimfiles"/>
        </replaceregexp>
    </target>
</project><|MERGE_RESOLUTION|>--- conflicted
+++ resolved
@@ -87,15 +87,10 @@
             <arg value="-F"/>
             <arg value="${javahome}/../.."/>
             <arg value="-isysroot"/>
-<<<<<<< HEAD
-            <arg value="/Applications/Xcode.app/Contents/Developer/Platforms/MacOSX.platform/Developer/SDKs/MacOSX10.9.sdk"/>
-            <arg value="-mmacosx-version-min=10.7"/>
-=======
             <arg value="${osx.sdk.dir}"/>
             <arg value="-mmacosx-version-min=10.7"/> 
             <arg value="-fobjc-exceptions"/>
             <arg value="-std=c99"/>
->>>>>>> 9ce3dc77
             <arg value="appbundler/native/main.m"/>
         </exec>
     </target>
@@ -135,6 +130,7 @@
             classpath="${ant.project.name}/${folder.bin}/${ant.project.name}-${version}.jar"/>
 
         <bundleapp outputdirectory="."
+            debug="true"
             name="Test"
             displayname="Test"
             identifier="com.oracle.javafx.swing.Test"
@@ -142,7 +138,7 @@
             applicationCategory="public.app-category.developer-tools"
             mainclassname="com/javafx/main/Main">
             <runtime dir="${env.JAVA_HOME}"/>
-            <classpath file="${user.home}/bin/javafx-samples-2.2.0/SwingInterop.jar"/>
+            <classpath file="${ant.project.name}/SwingInterop.jar"/>
             <option value="-Dapple.laf.useScreenMenuBar=true"/>
             <argument value="foo=bar"/>
         </bundleapp>
@@ -153,13 +149,14 @@
             classpath="${ant.project.name}/${folder.bin}/${ant.project.name}-${version}.jar"/>
 
         <bundleapp outputdirectory="."
+            debug="true"
             name="TestPlugin"
             displayname="Test (Plugin)"
             identifier="com.oracle.javafx.swing.TestPlugin"
             shortversion="1.0"
             applicationCategory="public.app-category.developer-tools"
             mainclassname="com/javafx/main/Main">
-            <classpath file="${user.home}/bin/javafx-samples-2.2.0/SwingInterop.jar"/>
+            <classpath file="${ant.project.name}/SwingInterop.jar"/>
             <option value="-Dapple.laf.useScreenMenuBar=true"/>
             <argument value="foo=bar"/>
         </bundleapp>
