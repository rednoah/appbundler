--- conflicted
+++ resolved
@@ -344,7 +344,31 @@
     basePath = [paths objectAtIndex:0];                                                                           
     NSString *cachesDirectory = [NSString stringWithFormat:@"-DCachesDirectory=%@", basePath];
 
-<<<<<<< HEAD
+    // Remove -psn argument
+    int newProgargc = progargc;
+    char *newProgargv[newProgargc];
+    for (int i = 0; i < progargc; i++) {
+        newProgargv[i] = progargv[i];
+    }
+    
+    bool ignorePSN = [[infoDictionary objectForKey:@IGNORE_PSN_KEY] boolValue];
+    if (ignorePSN) {
+        NSString *psnRegexp = @"^-psn_\\d_\\d+$";
+        NSPredicate *psnTest = [NSPredicate predicateWithFormat:@"SELF MATCHES %@", psnRegexp];
+
+        int shift = 0;
+        int i = 0;
+        while (i < newProgargc) {
+            NSString *s = [NSString stringWithFormat:@"%s", newProgargv[i]];
+            if ([psnTest evaluateWithObject: s]){
+                shift++;
+                newProgargc--;
+            }
+            newProgargv[i] = newProgargv[i+shift];
+            i++;
+        }
+    }
+    
     // replace $APP_ROOT in environment variables
     NSDictionary* environment = [[NSProcessInfo processInfo] environment];
     for (NSString* key in environment) {
@@ -355,33 +379,6 @@
         }
     }
 
-=======
-    // Remove -psn argument
-    int newProgargc = progargc;
-    char *newProgargv[newProgargc];
-    for (int i = 0; i < progargc; i++) {
-        newProgargv[i] = progargv[i];
-    }
-    
-    bool ignorePSN = [[infoDictionary objectForKey:@IGNORE_PSN_KEY] boolValue];
-    if (ignorePSN) {
-        NSString *psnRegexp = @"^-psn_\\d_\\d+$";
-        NSPredicate *psnTest = [NSPredicate predicateWithFormat:@"SELF MATCHES %@", psnRegexp];
-
-        int shift = 0;
-        int i = 0;
-        while (i < newProgargc) {
-            NSString *s = [NSString stringWithFormat:@"%s", newProgargv[i]];
-            if ([psnTest evaluateWithObject: s]){
-                shift++;
-                newProgargc--;
-            }
-            newProgargv[i] = newProgargv[i+shift];
-            i++;
-        }
-    }
-    
->>>>>>> 0828aae5
     // Initialize the arguments to JLI_Launch()
     // +5 due to the special directories and the sandbox enabled property
     int argc = 1 + [options count] + [defaultOptions count] + 2 + [arguments count] + 1 + 5 + newProgargc;
