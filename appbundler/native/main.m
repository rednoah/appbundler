--- conflicted
+++ resolved
@@ -44,14 +44,9 @@
 
 #define APP_ROOT_PREFIX "$APP_ROOT"
 
-<<<<<<< HEAD
-#define JRE_JAVA "/Library/Internet Plug-Ins/JavaAppletPlugin.plugin/Contents/Home/bin/java"
-#define JRE_DYLIB "/Library/Internet Plug-Ins/JavaAppletPlugin.plugin/Contents/Home/lib/jli/libjli.dylib"
-=======
-#define JAVA_RUNTIME "/Library/Internet Plug-Ins/JavaAppletPlugin.plugin/Contents/Home";
+#define JAVA_RUNTIME  "/Library/Internet Plug-Ins/JavaAppletPlugin.plugin/Contents/Home"
 #define LIBJLI_DY_LIB "lib/jli/libjli.dylib"
-#define DEPLOY_LIB "lib/deploy.jar"
->>>>>>> e3514059
+#define DEPLOY_LIB    "lib/deploy.jar"
 
 typedef int (JNICALL *JLI_Launch_t)(int argc, char ** argv,
                                     int jargc, const char** jargv,
@@ -65,13 +60,9 @@
                                     jboolean javaw,
                                     jint ergo);
 
-<<<<<<< HEAD
-int launch(char *);
-NSString * findDylib ( );
-=======
 int launch(int inputArgc, char *intputArgv[]);
 const char * tmpFile();
->>>>>>> e3514059
+NSString * findDylib ( );
 
 int main(int argc, char *argv[]) {
     NSAutoreleasePool *pool = [[NSAutoreleasePool alloc] init];
@@ -142,35 +133,20 @@
     
     // Locate the JLI_Launch() function
     NSString *runtime = [infoDictionary objectForKey:@JVM_RUNTIME_KEY];
-<<<<<<< HEAD
-    
-    NSString *javaDylib;
-    if (runtime != nil)
-    {
-        NSString *runtimePath = [[mainBundle builtInPlugInsPath] stringByAppendingPathComponent:runtime];
-        javaDylib = [runtimePath stringByAppendingPathComponent:@"Contents/Home/jre/lib/jli/libjli.dylib"];
-    }
-    else
-    {
-        javaDylib = findDylib ( );
-    }
-
-    const char *libjliPath = NULL;
-    if (javaDylib != nil)
-    {
-        libjliPath = [javaDylib fileSystemRepresentation];
-=======
 
     const char *libjliPath = NULL;
     if (runtime != nil) {
         runtime = [[[[NSBundle mainBundle] builtInPlugInsPath] stringByAppendingPathComponent:runtime] stringByAppendingPathComponent:@"Contents/Home/jre"];
-    } else {
-        runtime = @JAVA_RUNTIME;
->>>>>>> e3514059
+    }
+    else
+    {
+        runtime = findDylib ( );
     }
 
     libjliPath = [[runtime stringByAppendingPathComponent:@LIBJLI_DY_LIB] fileSystemRepresentation];
     const_appclasspath = [[runtime stringByAppendingPathComponent:@DEPLOY_LIB] fileSystemRepresentation];
+    
+    // NSLog(@"Launchpath: %s", libjliPath);
 
     void *libJLI = dlopen(libjliPath, RTLD_LAZY);
 
@@ -387,7 +363,37 @@
                             0);
 }
 
-<<<<<<< HEAD
+/*
+ * Convenient Method to create a temporary JNLP file(name)
+ * This file will be deleted by the JLI_Launch when the program ends.
+ */
+const char * tmpFile() {
+    NSString *tempFileTemplate = [NSTemporaryDirectory()
+                                  stringByAppendingPathComponent:@"jnlpFile.XXXXXX.jnlp"];
+    
+    const char *tempFileTemplateCString = [tempFileTemplate fileSystemRepresentation];
+    
+    char *tempFileNameCString = (char *)malloc(strlen(tempFileTemplateCString) + 1);
+    strcpy(tempFileNameCString, tempFileTemplateCString);
+    int fileDescriptor = mkstemps(tempFileNameCString, 5);
+    
+    // no need to keep it open
+    close(fileDescriptor);
+    
+    if (fileDescriptor == -1) {
+        NSLog(@"Error while creating tmp file");
+        return nil;
+    }
+    
+    NSString *tempFileName = [[NSFileManager defaultManager]
+                              stringWithFileSystemRepresentation:tempFileNameCString
+                              length:strlen(tempFileNameCString)];
+    
+    free(tempFileNameCString);
+    
+    return [tempFileName fileSystemRepresentation];
+}
+
 /**
  *  Searches for a JRE 1.7 or 1.8 dylib.
  *  First checks the "usual" JRE location, and failing that looks for a JDK.
@@ -402,7 +408,7 @@
     @try
     {
         NSTask *task = [[NSTask alloc] init];
-        [task setLaunchPath:@JRE_JAVA];
+        [task setLaunchPath:[@JAVA_RUNTIME stringByAppendingPathComponent:@"bin/java"]];
         
         NSArray *args = [NSArray arrayWithObjects: @"-version", nil];
         [task setArguments:args];
@@ -435,7 +441,7 @@
             if ( [errRead rangeOfString:@"java version \"1.7."].location != NSNotFound
                 || [errRead rangeOfString:@"java version \"1.8."].location != NSNotFound)
             {
-                return @JRE_DYLIB;
+                return @JAVA_RUNTIME;
             }
         }
     }
@@ -491,7 +497,7 @@
             || [outRead rangeOfString:@"jdk1.8"].location != NSNotFound)
         {
             return [[outRead stringByTrimmingCharactersInSet:[NSCharacterSet whitespaceAndNewlineCharacterSet]]
-                                    stringByAppendingPathComponent:@"/jre/lib/jli/libjli.dylib"];
+                                    stringByAppendingPathComponent:@"jre"];
         }
     }
     @catch (NSException *exception)
@@ -500,35 +506,4 @@
     }
 
     return nil;
-=======
-/*
- * Convenient Method to create a temporary JNLP file(name)
- * This file will be deleted by the JLI_Launch when the program ends.
- */
-const char * tmpFile() {
-    NSString *tempFileTemplate = [NSTemporaryDirectory()
-                                  stringByAppendingPathComponent:@"jnlpFile.XXXXXX.jnlp"];
-    
-    const char *tempFileTemplateCString = [tempFileTemplate fileSystemRepresentation];
-    
-    char *tempFileNameCString = (char *)malloc(strlen(tempFileTemplateCString) + 1);
-    strcpy(tempFileNameCString, tempFileTemplateCString);
-    int fileDescriptor = mkstemps(tempFileNameCString, 5);
-    
-    // no need to keep it open
-    close(fileDescriptor);
-    
-    if (fileDescriptor == -1) {
-        NSLog(@"Error while creating tmp file");
-        return nil;
-    }
-    
-    NSString *tempFileName = [[NSFileManager defaultManager]
-                              stringWithFileSystemRepresentation:tempFileNameCString
-                              length:strlen(tempFileNameCString)];
-    
-    free(tempFileNameCString);
-    
-    return [tempFileName fileSystemRepresentation];
->>>>>>> e3514059
 }