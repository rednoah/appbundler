--- conflicted
+++ resolved
@@ -112,15 +112,15 @@
     if ( privileged != nil && getuid() != 0 ) {
         NSDictionary *error = [NSDictionary new];
         
-        int i;
-        NSMutableString *parameters = [NSMutableString stringWithFormat:@""];
-        for(i=0;i<inputArgc;i++) {
-            [parameters appendFormat:@"%@ ", [NSString stringWithCString:intputArgv[i] encoding:NSASCIIStringEncoding]];
-        }
-
-        NSString *script =  [NSString stringWithFormat:@"do shell script \"\\\"%@\\\"\" with administrator privileges", parameters];
-        
-        script =  [NSString stringWithFormat:@"do shell script \"\\\"%@\\\" > /dev/null 2>&1 &\" with administrator privileges", [NSString stringWithCString:commandName encoding:NSASCIIStringEncoding]];
+        // int i;
+        // NSMutableString *parameters = [NSMutableString stringWithFormat:@""];
+        // for(i=0;i<inputArgc;i++) {
+        //    [parameters appendFormat:@"%@ ", [NSString stringWithCString:intputArgv[i] encoding:NSASCIIStringEncoding]];
+        // }
+
+        // NSString *script =  [NSString stringWithFormat:@"do shell script \"\\\"%@\\\"\" with administrator privileges", parameters];
+        
+        NSString *script =  [NSString stringWithFormat:@"do shell script \"\\\"%@\\\" > /dev/null 2>&1 &\" with administrator privileges", [NSString stringWithCString:commandName encoding:NSASCIIStringEncoding]];
         
         // NSLog(@"script: %@", script);
         NSAppleScript *appleScript = [[NSAppleScript new] initWithSource:script];
@@ -135,7 +135,7 @@
 
     const char *libjliPath = NULL;
     if (runtime != nil) {
-        runtime = [[[[NSBundle mainBundle] builtInPlugInsPath] stringByAppendingPathComponent:runtime] stringByAppendingPathComponent:@"jre"];
+        runtime = [[[[NSBundle mainBundle] builtInPlugInsPath] stringByAppendingPathComponent:runtime] stringByAppendingPathComponent:@"Contents/Home/jre"];
     } else {
         runtime = @JAVA_RUNTIME;
     }
@@ -155,7 +155,7 @@
             reason:NSLocalizedString(@"JRELoadError", @UNSPECIFIED_ERROR)
             userInfo:nil] raise];
     }
-    
+
     NSFileManager *defaultFileManager = [NSFileManager defaultManager];
 
     // Set the class path
@@ -180,8 +180,13 @@
     // Set the library path
     NSString *libraryPath = [NSString stringWithFormat:@"-Djava.library.path=%@/Contents/MacOS", mainBundlePath];
     
-
     // check for jnlp launcher name
+    // This basically circumvents the security problems introduced with 10.8.4 that JNLP Files must be signed to execute them without CTRL+CLick -> Open
+    // See: How to sign (dynamic) JNLP files for OSX 10.8.4 and Gatekeeper http://stackoverflow.com/questions/16958130/how-to-sign-dynamic-jnlp-files-for-osx-10-8-4-and-gatekeeper
+    // There is no solution to properly sign a dynamic jnlp file to date. Both Apple and Oracle have open rdars/tickets on this.
+    // The following mechanism encapsulates a JNLP file/template. It makes a temporary copy when executing. This ensures that the JNLP file can be updates from the server at runtime.
+    // YES, this may insert additional security threats, but it is still the only way to avoid permission problems.
+    // It is highly recommended that the resulting .app container is being signed with a certificate from Apple - otherwise you will not need this mechanism.
     NSString *jnlplauncher = [infoDictionary objectForKey:@JVM_RUN_JNLP];
     // Get the main class name
     NSString *mainClassName = [infoDictionary objectForKey:@JVM_MAIN_CLASS_NAME_KEY];
@@ -202,6 +207,7 @@
         [options addObject:@"-Xverify:remote"];
         [options addObject:@"-Djnlpx.remove=true"];
         [options addObject:@"-DtrustProxy=true"];
+        
         [options addObject:[NSString stringWithFormat:@"-Djava.security.policy=file:%@/lib/security/javaws.policy", runtime]];
         [options addObject:[NSString stringWithFormat:@"-Xbootclasspath/a:%@/lib/javaws.jar:%@/lib/deploy.jar:%@/lib/plugin.jar", runtime, runtime, runtime]];
 
@@ -242,16 +248,6 @@
         if ([file hasSuffix:@".jar"]) {
             [classPath appendFormat:@":%@/%@", javaPath, file];
         }
-    }
-
-<<<<<<< HEAD
-    // Set the library path
-    NSString *libraryPath = [NSString stringWithFormat:@"-Djava.library.path=%@/Contents/MacOS", mainBundlePath];
-
-    // Get the VM options
-    NSArray *options = [infoDictionary objectForKey:@JVM_OPTIONS_KEY];
-    if (options == nil) {
-        options = [NSArray array];
     }
 
     // Get the VM default options
@@ -280,14 +276,6 @@
         defaultOptions = [defaults allValues];
     }
 
-    // Get the application arguments
-    NSArray *arguments = [infoDictionary objectForKey:@JVM_ARGUMENTS_KEY];
-    if (arguments == nil) {
-        arguments = [NSArray array];
-    }
-
-=======
->>>>>>> 6add623e
     // Set OSX special folders
     NSArray *paths = NSSearchPathForDirectoriesInDomains(NSLibraryDirectory,   
             NSUserDomainMask, YES);                                            
@@ -320,11 +308,7 @@
 
     // Initialize the arguments to JLI_Launch()
     // +5 due to the special directories and the sandbox enabled property
-<<<<<<< HEAD
-    int argc = 1 + [options count] + [defaultOptions count] + 2 + [arguments count] + 1 + 5;
-=======
-    int argc = 1 + [options count] + 2 + [arguments count] + 1 + 4 + (classPath != nil?1:0);
->>>>>>> 6add623e
+    int argc = 1 + [options count] + [defaultOptions count] + 2 + [arguments count] + 1 + 4 + (classPath != nil?1:0);
     char *argv[argc];
 
     int i = 0;
@@ -344,13 +328,13 @@
     for (NSString *option in options) {
         option = [option stringByReplacingOccurrencesOfString:@APP_ROOT_PREFIX withString:[mainBundle bundlePath]];
         argv[i++] = strdup([option UTF8String]);
-        NSLog(@"Option: %@",option);
+        // NSLog(@"Option: %@",option);
     }
 
     for (NSString *defaultOption in defaultOptions) {
         defaultOption = [defaultOption stringByReplacingOccurrencesOfString:@APP_ROOT_PREFIX withString:[mainBundle bundlePath]];
         argv[i++] = strdup([defaultOption UTF8String]);
-        NSLog(@"DefaultOption: %@",defaultOption);
+        // NSLog(@"DefaultOption: %@",defaultOption);
     }
 
     argv[i++] = strdup([mainClassName UTF8String]);
@@ -359,9 +343,6 @@
         argument = [argument stringByReplacingOccurrencesOfString:@APP_ROOT_PREFIX withString:[mainBundle bundlePath]];
         argv[i++] = strdup([argument UTF8String]);
     }
-    
-    //for (int i; i < argc; i++)
-    //    NSLog(@"%s", argv[i]);
     
     // Invoke JLI_Launch()
     return jli_LaunchFxnPtr(argc, argv,
@@ -378,7 +359,8 @@
 }
 
 /*
- * Convenient Method to create a temporary file - this will be deleted by the JLI_Launch
+ * Convenient Method to create a temporary JNLP file(name)
+ * This file will be deleted by the JLI_Launch when the program ends.
  */
 const char * tmpFile() {
     NSString *tempFileTemplate = [NSTemporaryDirectory()
